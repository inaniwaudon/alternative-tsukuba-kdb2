--- conflicted
+++ resolved
@@ -136,14 +136,10 @@
 
 footer {
 	text-align: center;
-<<<<<<< HEAD
-	margin-top: 1rem;
+	margin: 1rem 0 2rem 0;
 }
 
 form {
 	position: sticky;
 	top: 0;
-=======
-	margin: 1rem 0 2rem 0;
->>>>>>> 9bff1712
 }