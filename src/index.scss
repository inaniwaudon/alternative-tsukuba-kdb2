html,
body {
  font-family: 'Noto Sans JP', sans-serif;
  margin: 0;
  padding: 0;
}

a {
  cursor: pointer;
}

header#top {
<<<<<<< HEAD
  width: 100%;
  top: 0;
  background: linear-gradient(90deg, rgba(242, 230, 255, 0.95), rgba(255, 255, 255, 0.95) 250px);

  form {
    position: sticky;
    top: 0;

    form * {
      text-size-adjust: 100%;
      -webkit-text-size-adjust: 100%;
    }
  }

  p {
    line-height: 1.8rem;
    margin: 0;

    &#requirement {
      margin-top: 0.4rem;
    }
  }

  div.content {
    width: 1100px;
    margin: auto;
    padding: 0.6rem 1rem;
  }

  .h4 {
    width: 6rem;
    text-align: justify;
    margin-right: 1.4rem;
    display: inline-block;
  }

  input[type='text'],
  select {
    height: 1.8rem;
    line-height: 1.8rem;
    padding: 0 0.4rem;
    border: none;
    border-radius: 4px;
    box-sizing: content-box;
    box-shadow: 0 1px 2px rgba(0, 0, 0, 0.4);
    vertical-align: top;
    -webkit-appearance: none;
  }

  input[type='text'] {
    width: 22rem;
  }

  select.requirement {
    width: calc((22.8rem - 0.4rem * 6 - 0.5rem * 2) / 3);
  }

  select.requirement + select.requirement {
    margin-left: 0.5rem;
  }

  .button {
    width: 8rem;
    height: 1rem;
    line-height: 1rem;
    text-align: center;
    text-decoration: none;
    padding: 0.45rem 0.4rem;
    border-radius: 4px;
    box-shadow: 0 1px 2px rgba(0, 0, 0, 0.4);
    display: inline-block;

    &.right {
      margin-left: 0.5rem;
    }

    &.sub {
      color: #60c;
      background: linear-gradient(30deg, #f2e6ff, #fff);
    }
  }
=======
	width: 100%;
	top: 0;
	background: linear-gradient(
		90deg,
		rgba(242, 230, 255, 0.95),
		rgba(255, 255, 255, 0.95) 250px
	);

	form {
		position: sticky;
		top: 0;

		form * {
			text-size-adjust: 100%;
			-webkit-text-size-adjust: 100%;
		}
	}

	p {
		line-height: 1.8rem;
		margin: 0;

		&#requirement {
			margin-top: 0.4rem;
		}
	}

	div.content {
		width: 1100px;
		margin: auto;
		padding: 0.6rem 1rem;
	}

	.h4 {
		width: 6rem;
		text-align: justify;
		margin-right: 1.4rem;
		display: inline-block;
	}

	input#keyword,
	select {
		height: 1.8rem;
		line-height: 1.8rem;
		padding: 0 0.4rem;
		border: none;
		border-radius: 4px;
		box-sizing: content-box;
		box-shadow: 0 1px 2px rgba(0, 0, 0, 0.4);
		vertical-align: top;
		-webkit-appearance: none;
	}

	input#keyword {
		width: 22rem;
	}

	select.requirement {
		width: calc((22.8rem - 0.4rem * 6 - 0.5rem * 2) / 3);
	}
	
	select.requirement + select.requirement {
		margin-left: 0.5rem;
	}

	.button {
		width: 8rem;
		height: 1rem;
		line-height: 1rem;
		text-align: center;
		text-decoration: none;
		padding: 0.45rem 0.4rem;
		border-radius: 4px;
		box-shadow: 0 1px 2px rgba(0, 0, 0, 0.4);
		display: inline-block;
	
		&.right {
			margin-left: 0.5rem;
		}

		&.sub {
			color: #60c;
			background: linear-gradient(30deg, #f2e6ff, #fff);
		}
	}
>>>>>>> 5efc545f
}

#selected-periods {
  width: 22.8rem;
  line-height: 1em;
  font-size: 0.9rem;
  white-space: nowrap;
  overflow: hidden;
  text-overflow: ellipsis;
  display: inline-block;
}

#selected-periods .day-label + .day-label,
#display-timetable-sp .day-label + .day-label {
  margin-left: 0.4rem;
}

#selected-periods .day,
#display-timetable-sp .day {
  color: #63c;
  line-height: 1em;
  margin-right: 0.1rem;
  border-bottom: solid 1px #63c;
}

#period-sp {
  line-height: 1.8rem;
  margin-top: 0.4rem;
  display: none;

  .module {
    height: 1.8rem;
    line-height: 1.8rem;
  }
}

#select-module {
  margin-right: 0.4rem;
}

#display-timetable-sp {
  width: 12.9rem;
  margin-left: 0.5rem;
  vertical-align: top;
  white-space: nowrap;
  overflow: hidden;
  text-overflow: ellipsis;
}

#submit {
  margin-right: 1rem;
}

#submit,
#submit-sp {
  color: #fff;
  background: #60c;
}

#clear-sp {
  margin: 0 0.2rem 0 4.8rem;
}

header#top #clear-sp,
header#top #submit-sp {
  display: none;
}

/* timetable */
#timetable {
  padding: 0 0.5rem 0.4rem 0.6rem;
  border-radius: 4px;
  box-shadow: 0 1px 2px rgba(0, 0, 0, 0.4);
  background: rgba(255, 255, 255, 0.9);
  overflow: hidden;
  opacity: 0;
  display: none;
  position: fixed;
  -webkit-user-select: none;
  -moz-user-select: none;
  -ms-user-select: none;
  user-select: none;
  transition: opacity 0.2s linear;

  div.line {
    height: 1.5rem;
    line-height: 1.5rem;

    div:first-child {
      width: 0.6rem;
      margin-right: 0.2rem;
    }

    div.day {
      width: 1.5rem;
    }
  }

  div.item {
    text-align: center;
    vertical-align: middle;
    display: inline-block;
  }

  div.period {
    width: 1.2rem;
    height: 1.2rem;
    margin: 0.15rem;
    border-radius: 2px;
    box-shadow: 0 1px 2px rgba(0, 0, 0, 0.4);
    transition: background 0.3s ease, box-shadow 0.3s ease, margin 0.3s ease;
    background: #fff;
    cursor: pointer;

    &.disabled {
      cursor: default;
      background: #ccc;
    }

    &.selected {
      margin: 0.2rem 0.15rem 0.15rem 0.15rem;
      box-shadow: none;
      background: #63c;
    }
  }

  p {
    text-align: center;
  }

  p.manual {
    line-height: 1em;
    margin: 0.5rem 0 0.2rem 0;
    font-size: 0.6rem;
  }

  p.special {
    margin: 0;
  }
}

#page {
  width: 1100px;
  margin: 0.5rem auto 0 auto;
  padding: 0 1rem;
}

table#body {
  width: 100%;
  font-size: 0.9rem;
  border-spacing: 0;
  table-layout: fixed;
  overflow-x: scroll;
  border-collapse: collapse;

  tr th {
    color: #fff;
    text-align: left;
    font-weight: normal;
    padding: 0.2rem 0;
    background: #60c;

    &:first-child {
      padding-left: 0.4rem;
    }
  }

  td {
    line-height: 1.4em;
    padding: 0.2rem 0.4rem 0.2rem 0;
    border-bottom: solid 1px #ccc;
    vertical-align: top;

    a.syllabus {
      color: #fff;
      text-align: center;
      text-decoration: none;
      font-size: 0.8rem;
      margin: 0.2rem 0;
      padding: 0.1rem 0.3rem;
      color: #63c;
      border-radius: 1rem;
      background: linear-gradient(30deg, #f2e6ff, #fff);
      box-shadow: 0 1px 2px rgba(0, 0, 0, 0.2);
      display: inline-block;
      :hover {
        color: #fff;
        background: #63c;
      }
    }

    &:nth-child(7) {
      width: 18rem;
      line-height: 1.3em;
      font-size: 0.6rem;
    }

    &:nth-child(8) {
      line-height: 1.3em;
      font-size: 0.6rem;
    }
  }

  td:nth-child(1),
  th:nth-child(1) {
    width: 16rem;
  }

  td:nth-child(2),
  th:nth-child(2) {
    width: 5rem;
  }

  td:nth-child(3),
  th:nth-child(3) {
    width: 5rem;
  }

  td:nth-child(4),
  th:nth-child(4) {
    width: 6rem;
  }

  td:nth-child(5),
  th:nth-child(5) {
    width: 6rem;
  }

  td:nth-child(6),
  th:nth-child(6) {
    width: 6rem;
  }
}

footer {
  line-height: 1.8rem;
  text-align: center;
  margin: 1rem 0 2rem 0;
}

form {
  position: sticky;
  top: 0;
}

/* media query */
@media screen and (max-width: 1100px) {
  header#top .h4 {
    display: none;
  }

  #clear,
  #submit {
    display: none;
  }

  #clear-sp,
  #submit-sp {
    display: inline-block;
  }

  #keyword-options {
    display: block;
  }

  #period {
    display: none;
  }

  #period-sp {
    display: block;
  }

  #bookmark-timetable {
    display: none;
  }
}

/* Bookmark checkbox */
input[type='checkbox'].bookmark {
  -webkit-appearance: none;
  -moz-appearance: none;
  appearance: none;
  line-height: 1.7em;
  width: 1.7em !important;
  height: 1.7em;
  background: transparent;
  border-style: none;
  border-color: transparent;
  text-align: left;
  color: #aaa;
  font-weight: bold;
  position: relative;
  vertical-align: middle;
  margin-bottom: 0.2em;
  cursor: pointer;
}

input[type='checkbox'].bookmark:before {
  content: '★';
  font-size: 1.7em;
}

input[type='checkbox'].bookmark:checked {
  color: #60c;
}<|MERGE_RESOLUTION|>--- conflicted
+++ resolved
@@ -10,89 +10,6 @@
 }
 
 header#top {
-<<<<<<< HEAD
-  width: 100%;
-  top: 0;
-  background: linear-gradient(90deg, rgba(242, 230, 255, 0.95), rgba(255, 255, 255, 0.95) 250px);
-
-  form {
-    position: sticky;
-    top: 0;
-
-    form * {
-      text-size-adjust: 100%;
-      -webkit-text-size-adjust: 100%;
-    }
-  }
-
-  p {
-    line-height: 1.8rem;
-    margin: 0;
-
-    &#requirement {
-      margin-top: 0.4rem;
-    }
-  }
-
-  div.content {
-    width: 1100px;
-    margin: auto;
-    padding: 0.6rem 1rem;
-  }
-
-  .h4 {
-    width: 6rem;
-    text-align: justify;
-    margin-right: 1.4rem;
-    display: inline-block;
-  }
-
-  input[type='text'],
-  select {
-    height: 1.8rem;
-    line-height: 1.8rem;
-    padding: 0 0.4rem;
-    border: none;
-    border-radius: 4px;
-    box-sizing: content-box;
-    box-shadow: 0 1px 2px rgba(0, 0, 0, 0.4);
-    vertical-align: top;
-    -webkit-appearance: none;
-  }
-
-  input[type='text'] {
-    width: 22rem;
-  }
-
-  select.requirement {
-    width: calc((22.8rem - 0.4rem * 6 - 0.5rem * 2) / 3);
-  }
-
-  select.requirement + select.requirement {
-    margin-left: 0.5rem;
-  }
-
-  .button {
-    width: 8rem;
-    height: 1rem;
-    line-height: 1rem;
-    text-align: center;
-    text-decoration: none;
-    padding: 0.45rem 0.4rem;
-    border-radius: 4px;
-    box-shadow: 0 1px 2px rgba(0, 0, 0, 0.4);
-    display: inline-block;
-
-    &.right {
-      margin-left: 0.5rem;
-    }
-
-    &.sub {
-      color: #60c;
-      background: linear-gradient(30deg, #f2e6ff, #fff);
-    }
-  }
-=======
 	width: 100%;
 	top: 0;
 	background: linear-gradient(
@@ -178,7 +95,6 @@
 			background: linear-gradient(30deg, #f2e6ff, #fff);
 		}
 	}
->>>>>>> 5efc545f
 }
 
 #selected-periods {
